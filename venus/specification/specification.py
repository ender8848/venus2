--- conflicted
+++ resolved
@@ -391,17 +391,11 @@
         Returns:
             Boolean flag of whether each output concerns the specification.
         """
-<<<<<<< HEAD
         flag = self._get_output_flag(
             self.output_formula, torch.zeros(np.prod(output_shape), dtype=torch.bool)
         )
 
         return flag.reshape(output_shape)
-=======
-        return self._get_output_flag(
-            self.output_formula, torch.zeros(output_shape, dtype=torch.bool)
-        )
->>>>>>> 520f3fae
 
     def _get_output_flag(self, formula: Formula, flag: torch.tensor):
         """
