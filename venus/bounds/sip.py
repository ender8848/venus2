"""
# File: sip.py
# Top contributors (to current version):
# 	Panagiotis Kouvaros (panagiotis.kouvaros@gmail.com)
# This file is part of the Venus project.
# Copyright: 2019-2021 by the authors listed in the AUTHORS file in the
# top-level directory.
# License: BSD 2-Clause (see the file LICENSE in the top-level directory).
# Description: Symbolic Interval Propagation.
,"""

import math
import numpy as np
import torch
from timeit import default_timer as timer
import venus
from venus.network.node import *
from venus.bounds.bounds import Bounds
from venus.bounds.equation import Equation
from venus.common.logger import get_logger
from venus.common.configuration import Config
from venus.specification.formula import Formula, TrueFormula, VarVarConstraint, DisjFormula, \
    NAryDisjFormula, ConjFormula, NAryConjFormula

torch.set_num_threads(1)

class SIP:

    logger = None

    def __init__(self, prob, config: Config, delta_flags=None):
        """
        Arguments:

            nodes:
                A list [input,layer_1,....,layer_k] of the networks nodes
                including an input layer defining the input.
            config:
                Configuration.
            logfile:
                The logfile.
        """
        self.prob = prob
        self.nn = prob.nn
        self.config = config
        self.delta_flags = delta_flags
        if SIP.logger is None and config.LOGGER.LOGFILE is not None:
            SIP.logger = get_logger(__name__, config.LOGGER.LOGFILE)

    def set_bounds(self):
        """
        Sets pre-activation and activation bounds.
        """
        start = timer()
        processed_nodes = {i : False for i in self.nn.node}
        saw_symb_eq_node = False
        for i in range(self.nn.tail.depth):
            nodes = self.nn.get_node_by_depth(i)
            for j in nodes:
                processed_nodes[j.id] = True
                self.set_ia_bounds(j)

                if self.config.MEMORY_OPTIMISATION is True:
                    for k in j.from_node:
                        cond = np.array([processed_nodes[l.id] for l in k.to_node])
                        if cond.all() is True:
                            k.clear_bounds()

                if self.is_symb_eq_eligible(j) is not True:
                    continue

                if saw_symb_eq_node is not True:
                    saw_symb_eq_node = True
                    continue

<<<<<<< HEAD
                if j.has_relu_activation():
                    # print(j.output_size, j.to_node[0].get_unstable_count())
                    flag =  j.to_node[0].get_unstable_flag()
                else:
                    flag = torch.ones(node.output_size, dtype=torch.bool)

                symb_concr_bounds = self.compute_symb_concr_bounds(j, flag)
                j.update_bounds(symb_concr_bounds, flag.reshape(j.output_shape))
=======
                self.set_symb_concr_bounds(j)
>>>>>>> 520f3fae

        self.nn.tail.bounds = Bounds(
            torch.ones(self.nn.tail.output_shape) * - math.inf,
            torch.ones(self.nn.tail.output_shape) * math.inf,
        )
        self.set_symb_concr_bounds(self.nn.tail)

<<<<<<< HEAD
        print('sip done', timer() - start)
        # print(self.nn.tail.bounds.lower)
=======
        print(self.nn.tail.bounds.lower)
        print('sip done', timer() - start)
        import sys
        sys.exit()
>>>>>>> 520f3fae

        if self.logger is not None:
            SIP.logger.info('Bounds computed, time: {:.3f}, '.format(timer()-start))


    def is_symb_eq_eligible(self, node: None) -> bool:
        """
        Determines whether the node implements function requiring a symbolic
        equation for bound calculation.
        """ 
        non_eligible = [
            BatchNormalization, Input, Relu, MaxPool, Reshape, Flatten, Slice, Concat
        ]

        if type(node) in non_eligible:
            return False

        if node.has_relu_activation() and node.to_node[0].get_unstable_count() > 0:
            return True

        if node.has_max_pool():
            return True
    
        return False


    def set_ia_bounds(self, node: Node) -> list:
        inp = node.from_node[0].bounds

        if type(node) in [Relu, BatchNormalization, MaxPool, Slice]:
            lower, upper = node.forward(inp.lower), node.forward(inp.upper)

        elif isinstance(node, Flatten):
            lower, upper = inp.lower, inp.upper

        elif isinstance(node, Concat):
            inp_lower = [i.bounds.lower for i in node.from_node]
            inp_upper = [i.bounds.upper for i in node.from_node]
            lower, upper = node.forward(inp_lower), node.forward(inp_upper)

        elif isinstance(node, Sub):
            const_lower = node.const if node.const is not None else node.from_node[1].bounds.lower
            const_upper = node.const if node.const is not None else node.from_node[1].bounds.upper
            lower, upper = inp.lower - const_upper, inp.upper - const_lower

        elif isinstance(node, Add):
            const_lower = node.const if node.const is not None else node.from_node[1].bounds.lower
            const_upper = node.const if node.const is not None else node.from_node[1].bounds.upper
            lower, upper = inp.lower + const_lower, inp.upper + const_upper

        elif type(node) in [Gemm, Conv, ConvTranspose]:
            lower = node.forward(inp.lower, clip='+', add_bias=False) + \
                node.forward(inp.upper, clip='-', add_bias=True)
            upper = node.forward(inp.lower, clip='-', add_bias=False) + \
                node.forward(inp.upper, clip='+', add_bias=True)
            # if node.id == 24:
                # x = node.forward(inp.lower, clip='+', add_bias=False) 
                # print(';;;', torch.mean(inp.lower), torch.mean(inp.upper))
                # x = node.forward(inp.upper, clip='-', add_bias=False) 
                # print(';;;', torch.mean(x))
                # print(';;;', torch.mean(lower))

 
        elif isinstance(node, MatMul):
            lower = node.forward(inp.lower, clip='+') + node.forward(inp.upper, clip='-')
            upper = node.forward(inp.lower, clip='-') + node.forward(inp.upper, clip='+')

        else:
            raise TypeError(f"IA Bounds computation for {type(node)} is not supported")
        
        if self.delta_flags is not None and node.has_relu_activation() is True:
            lower[self.delta_flags[node.to_node[0].id][0]] = 0
            upper[self.delta_flags[node.to_node[0].id][0]] = 0
            lower[self.delta_flags[node.to_node[0].id][1]] = np.clip(
                lower[self.delta_flags[node.to_node[0].id][1]],
                0,
                math.inf
            )
            upper[self.delta_flags[node.to_node[0].id][1]] = np.clip(
                upper[self.delta_flags[node.to_node[0].id][1]],
                0,
                math.inf
            )

        ia_bounds = Bounds(
            lower.reshape(node.output_shape), upper.reshape(node.output_shape)
        )
        node.update_bounds(ia_bounds)

    def set_symb_concr_bounds(self, node: Node) -> Bounds:
        if node.has_relu_activation():
            out_flag =  node.to_node[0].get_unstable_flag()
        elif len(node.to_node) == 0:
            out_flag = self.prob.spec.get_output_flag(node.output_shape)
        else:
            out_flag = None

        stability = node.from_node[0].get_propagation_count()
        if stability / node.input_size >= self.config.SIP.STABILITY_FLAG_THRESHOLD:
            in_flag = None
        else:
            in_flag = node.from_node[0].get_propagation_flag()
        
        symb_eq = Equation.derive(
            node, 
            None if out_flag is None else out_flag.flatten(),
            None if in_flag is None else in_flag.flatten(),
            self.config
        )

        symb_concr_bounds = Bounds(
            self.back_substitution(symb_eq, node.from_node[0], 'lower'),
            self.back_substitution(symb_eq, node.from_node[0], 'upper')
        )

        node.update_bounds(symb_concr_bounds, out_flag)

    def osip_eligibility(self, layer):
        if layer.depth == len(self.nodes) - 1:
            return False
        if self.config.SIP.OSIP_CONV != OSIPMode.ON:
            if isinstance(self.nodes[layer.depth+1], Conv2D) \
            or isinstance(layer, Conv2D):
                return False
        if self.config.SIP.OSIP_FC != OSIPMode.ON:
            if isinstance(self.nodes[layer.depth+1], FullyConnected) \
            or isinstance(layer, FullyConnected):
                return False
        
        return True

    def back_substitution(self, eq, node, bound):
        eqs = self._back_substitution(eq, node, bound)
        sum_eq = eqs[0]
        for i in eqs[1:]:
            sum_eq = sum_eq.add(i)

        return sum_eq.concrete_values(
            self.prob.spec.input_node.bounds.lower.flatten(),
            self.prob.spec.input_node.bounds.upper.flatten(),
            bound
        )

    def _back_substitution(self, eq, node, bound):
        if bound not in ['lower', 'upper']:
            raise ValueError("Bound type {bound} not recognised.")

        if isinstance(node, Input):
            return  [eq]

        elif node.has_relu_activation() or isinstance(node, MaxPool):
            eq = eq.interval_transpose(node, bound)

        elif type(node) in [Relu, Flatten]:
            eq = [eq]

        else:
            eq = eq.transpose(node)

        eqs = []

        for i in eq:
            eqs.extend(self._back_substitution(i, node.from_node[0], bound))

        return eqs

    # def back_substitution(self, eq, node):
        # return Bounds(
            # self._back_substitution(eq, node.from_node[0], 'lower'),
            # self._back_substitution(eq, node.from_node[0], 'upper'),
        # )

    # def _back_substitution(self, eq, node, bound):
        # if bound not in ['lower', 'upper']:
            # raise ValueError("Bound type {bound} not recognised.")

        # if isinstance(node, Input):
            # return eq.concrete_values(
                # node.bounds.lower.flatten(), node.bounds.upper.flatten(), bound
            # )

        # elif node.has_non_linear_op() is True:
            # if node.has_relu_activation() is True and \
            # node.to_node[0].get_unstable_count() == 0  and  \
            # node.to_node[0].get_active_count() == 0:
                # return eq.const
            # else:
                # eq = eq.interval_transpose(node, bound)

        # elif type(node) in [Relu, MaxPool, Flatten]:
            # pass

        # else:
            # eq = eq.transpose(node)

        # return self._back_substitution(eq, node.from_node[0], bound)

    def runtime_bounds(self, eqlow_r, equp_r, eq, lb_r, ub_r, lb, ub, relu_states):
        """
        Modifies the given bound equations and bounds so that they are in line
        with the MILP relu states of the nodes.

        Arguments:

            eqlow: lower bound equations of a layer's output.

            equp: upper bound equations of a layer's output.

            lbounds: the concrete lower bounds of eqlow.

            ubounds: the concrete upper bounds of equp.

            relu_states: a list of floats, one for each node. 0: inactive,
            1:active, anything else: unstable.

        Returns:

            a four-typle of the lower and upper bound equations and the
            concrete lower and upper bounds resulting from stablising nodes as
            per relu_states.
        """
        if relu_states is None:
            return [eqlow_r, equp_r], [lb_r, ub_r]
        eqlow_r.coeffs[(relu_states==0),:] = 0
        eqlow_r.const[(relu_states==0)] = 0
        equp_r.coeffs[(relu_states==0),:] = 0
        equp_r.const[(relu_states==0)] = 0
        lb_r[(relu_states == 0)] = 0
        ub_r[(relu_states == 0)] = 0
        eqlow_r.coeffs[(relu_states==1),:] = eq.coeffs[(relu_states==1),:]
        eqlow_r.const[(relu_states==1)] = eq.const[(relu_states==1)]
        equp_r.coeffs[(relu_states==1),:] = eq.coeffs[(relu_states==1),:]
        equp_r.const[(relu_states==1)] = eq.const[(relu_states==1)]
        lb_r[(relu_states == 0)] = lb[(relu_states == 0)]
        ub_r[(relu_states == 0)] = ub[(relu_states == 0)]

        return [eqlow_r, equp_r], [lb_r, ub_r]


    def branching_bounds(self, relu_states, bounds):
        """
        Modifies the given  bounds so that they are in line with the relu
        states of the nodes as per the branching procedure.

        Arguments:
            
            relu_states:
                Relu states of a layer
            bounds:
                Concrete bounds of the layer
            
        Returns:
            
            a pair of the lower and upper bounds resulting from stablising
            nodes as per the relu states.
        """
        shape = relu_states.shape
        relu_states = relu_states.reshape(-1)
        lbounds = bounds[0]
        ubounds = bounds[1]
        _max = np.clip(lbounds, 0, math.inf)
        _min = np.clip(ubounds, -math.inf, 0)
        lbounds[(relu_states == ReluState.ACTIVE)] = _max[(relu_states == ReluState.ACTIVE)]
        ubounds[(relu_states == ReluState.INACTIVE)] = _min[(relu_states == ReluState.INACTIVE)]

        return lbounds, ubounds


    def simplify_formula(self, formula):
        if isinstance(formula, VarVarConstraint):
            coeffs = torch.zeros(
                (1, self.nn.tail.output_size),
                dtype=self.config.PRECISION,
                device=self.config.DEVICE
            )
            const = torch.tensor(
                [0], dtype=self.config.PRECISION, device=self.config.DEVICE
            )
            if formula.sense == Formula.Sense.GT:
                coeffs[0, formula.op1.i], coeffs[0, formula.op2.i] = 1, -1
            elif formula.sense == Formula.Sense.LT:
                coeffs[0, formula.op1.i], coeffs[0, formula.op2.i] = -1, 1
            else:
                raise ValueError('Formula sense {formula.sense} not expeted')
            equation = Equation(coeffs, const, self.config)
            diff = self.back_substitution(
                equation, self.nn.tail, 'lower'
            )

            return formula if diff <= 0 else TrueFormula()

        if isinstance(formula, DisjFormula):
            fleft = self.simplify_formula(formula.left)
            fright = self.simplify_formula(formula.right)

            return DisjFormula(fleft, fright)

        if isinstance(formula, ConjFormula):
            fleft = self.simplify_formula(formula.left)
            fright = self.simplify_formula(formula.right)

            return ConjFormula(fleft, fright)

        if isinstance(formula, NAryDisjFormula):
            clauses = [self.simplify_formula(f) for f in formula.clauses]

            return NAryDisjFormula(clauses)

        if isinstance(formula, NAryConjFormula):
            clauses = [self.simplify_formula(f) for f in formula.clauses]

            return NAryConjFormula(clauses)

        return formula<|MERGE_RESOLUTION|>--- conflicted
+++ resolved
@@ -73,18 +73,7 @@
                     saw_symb_eq_node = True
                     continue
 
-<<<<<<< HEAD
-                if j.has_relu_activation():
-                    # print(j.output_size, j.to_node[0].get_unstable_count())
-                    flag =  j.to_node[0].get_unstable_flag()
-                else:
-                    flag = torch.ones(node.output_size, dtype=torch.bool)
-
-                symb_concr_bounds = self.compute_symb_concr_bounds(j, flag)
-                j.update_bounds(symb_concr_bounds, flag.reshape(j.output_shape))
-=======
                 self.set_symb_concr_bounds(j)
->>>>>>> 520f3fae
 
         self.nn.tail.bounds = Bounds(
             torch.ones(self.nn.tail.output_shape) * - math.inf,
@@ -92,15 +81,7 @@
         )
         self.set_symb_concr_bounds(self.nn.tail)
 
-<<<<<<< HEAD
-        print('sip done', timer() - start)
         # print(self.nn.tail.bounds.lower)
-=======
-        print(self.nn.tail.bounds.lower)
-        print('sip done', timer() - start)
-        import sys
-        sys.exit()
->>>>>>> 520f3fae
 
         if self.logger is not None:
             SIP.logger.info('Bounds computed, time: {:.3f}, '.format(timer()-start))
