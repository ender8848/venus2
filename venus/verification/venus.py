--- conflicted
+++ resolved
@@ -71,23 +71,6 @@
             nn.load()
             self.config.set_nn_defaults(nn)
 
-<<<<<<< HEAD
-            import numpy as np
-            from venus.bounds.bounds import Bounds
-            import torch
-            from venus.specification.specification import Specification
-            from venus.specification.formula import VarVarConstraint, Formula, StateCoordinate
-            from venus.network.node import Input
-            lb = np.random.uniform(0, 1, nn.head.input_shape)
-            ub = lb + 0.00001
-            bounds = Bounds(torch.tensor(lb,dtype=self.config.PRECISION), torch.tensor(ub,dtype=self.config.PRECISION))
-            spec = [Specification(
-                Input(bounds, self.config),
-                VarVarConstraint(StateCoordinate((0)), Formula.Sense.LT, StateCoordinate((1))),
-                "adsa"
-            )]
-=======
-
             # import numpy as np
             # from venus.bounds.bounds import Bounds
             # import torch
@@ -102,7 +85,6 @@
                 # VarVarConstraint(StateCoordinate((0,0,0,0)), Formula.Sense.LT, StateCoordinate((0,0,0,1))),
                 # "adsa"
             # )]
->>>>>>> 520f3fae
 
             # load spec
             vnn_parser = VNNLIBParser(
